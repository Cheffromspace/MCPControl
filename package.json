--- conflicted
+++ resolved
@@ -21,18 +21,11 @@
     "prepare": "husky"
   },
   "dependencies": {
-<<<<<<< HEAD
-    "@modelcontextprotocol/sdk": "^1.11.4",
+    "@modelcontextprotocol/sdk": "^1.16.0",
     "@nut-tree-fork/libnut": "^4.2.6",
     "@nut-tree-fork/shared": "^4.2.6",
     "clipboardy": "^4.0.0",
-    "sharp": "^0.34.2",
-=======
-    "@modelcontextprotocol/sdk": "^1.16.0",
-    "clipboardy": "^4.0.0",
-    "keysender": "^2.3.0",
     "sharp": "^0.34.3",
->>>>>>> f9002425
     "ulid": "^3.0.1",
     "uuid": "^11.1.0",
     "zod": "^3.25.1"
